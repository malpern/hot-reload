use serde::{Deserialize, Serialize};
use std::str::FromStr;

#[derive(Debug, Serialize, Deserialize)]
pub enum ServerMessage {
    LayerChange { new: String },
    LayerNames { names: Vec<String> },
    CurrentLayerInfo { name: String, cfg_text: String },
    ConfigFileReload { new: String },
    CurrentLayerName { name: String },
    MessagePush { message: serde_json::Value },
    Error { msg: String },
    ValidationResult {
        success: bool,
        errors: Vec<ValidationError>,
        warnings: Vec<ValidationError>,
        error_count: usize,
        warning_count: usize,
        #[serde(skip_serializing_if = "Option::is_none")]
        request_id: Option<String>,
    },
}

#[derive(Debug, Serialize, Deserialize, Clone)]
pub struct ValidationError {
    pub line: usize,
    pub message: String,
<<<<<<< HEAD
    pub severity: String,
    #[serde(default)]
    pub column: Option<usize>,
    #[serde(default)]
    pub file: Option<String>,
=======
    pub severity: String, // "error" or "warning"
    pub column: Option<usize>,
    pub file: Option<String>,
    pub category: String, // "syntax", "semantic", "include", "platform"
    pub help_text: Option<String>,
>>>>>>> a25e8ca5
}

#[derive(Serialize, Deserialize, Debug)]
#[serde(tag = "status")]
pub enum ServerResponse {
    Ok,
    Error { msg: String },
}

impl ServerResponse {
    pub fn as_bytes(&self) -> Vec<u8> {
        let mut msg = serde_json::to_vec(self).expect("ServerResponse should serialize");
        msg.push(b'\n');
        msg
    }
}

impl ServerMessage {
    pub fn as_bytes(&self) -> Vec<u8> {
        let mut msg = serde_json::to_vec(self).expect("ServerMessage should serialize");
        msg.push(b'\n');
        msg
    }
}

#[derive(Debug, Clone, Serialize, Deserialize)]
pub enum ClientMessage {
    ChangeLayer {
        new: String,
    },
    RequestLayerNames {},
    RequestCurrentLayerInfo {},
    RequestCurrentLayerName {},
    ActOnFakeKey {
        name: String,
        action: FakeKeyActionMessage,
    },
    SetMouse {
        x: u16,
        y: u16,
    },
    Reload {},
    ReloadNext {},
    ReloadPrev {},
    ReloadNum {
        index: usize,
    },
    ReloadFile {
        path: String,
    },
    ValidateConfig {
        config_content: String,
        #[serde(skip_serializing_if = "Option::is_none")]
        request_id: Option<String>,
    },
    SetSessionMode {
        quiet: bool,
    },
}

#[derive(Debug, Clone, Copy, PartialEq, Eq, Hash, Deserialize, Serialize)]
pub enum FakeKeyActionMessage {
    Press,
    Release,
    Tap,
    Toggle,
}

impl FromStr for ClientMessage {
    type Err = serde_json::Error;

    fn from_str(s: &str) -> std::result::Result<Self, Self::Err> {
        serde_json::from_str(s)
    }
}

#[cfg(test)]
mod tests {
    use super::*;

    #[test]
    fn test_server_response_json_format() {
        // Test that our API contract matches expected JSON structure
        assert_eq!(
            serde_json::to_string(&ServerResponse::Ok).unwrap(),
            r#"{"status":"Ok"}"#
        );
        assert_eq!(
            serde_json::to_string(&ServerResponse::Error {
                msg: "test".to_string()
            })
            .unwrap(),
            r#"{"status":"Error","msg":"test"}"#
        );
    }

    #[test]
    fn test_as_bytes_includes_newline() {
        // Test our specific logic that adds newline termination
        let response = ServerResponse::Ok;
        let bytes = response.as_bytes();
        assert!(bytes.ends_with(b"\n"), "Response should end with newline");

        let error_response = ServerResponse::Error {
            msg: "test".to_string(),
        };
        let error_bytes = error_response.as_bytes();
        assert!(
            error_bytes.ends_with(b"\n"),
            "Error response should end with newline"
        );
    }

    #[test]
    fn test_validate_config_message_serialization() {
        // Test ValidateConfig client message serialization
        let validate_msg = ClientMessage::ValidateConfig {
            config_content: "(defsrc esc) (deflayer default esc)".to_string(),
            request_id: Some("req-456".to_string()),
        };
        
        let json = serde_json::to_string(&validate_msg).unwrap();
        assert!(json.contains("ValidateConfig"));
        assert!(json.contains("config_content"));
        
        // Test deserialization
        let deserialized: ClientMessage = serde_json::from_str(&json).unwrap();
        match deserialized {
            ClientMessage::ValidateConfig { config_content, request_id } => {
                assert_eq!(config_content, "(defsrc esc) (deflayer default esc)");
                assert_eq!(request_id, Some("req-456".to_string()));
            }
            _ => panic!("Expected ValidateConfig message"),
        }
    }

    #[test]
    fn test_validation_result_message_serialization() {
        // Test ValidationResult server message serialization with new fields
        let validation_msg = ServerMessage::ValidationResult {
            success: false,
            errors: vec![ValidationError {
                line: 42,
                message: "Test error".to_string(),
                severity: "error".to_string(),
                column: Some(15),
                file: Some("config.kbd".to_string()),
<<<<<<< HEAD
=======
                category: "syntax".to_string(),
                help_text: Some("Check parentheses balance".to_string()),
>>>>>>> a25e8ca5
            }],
            warnings: vec![ValidationError {
                line: 10,
                message: "Test warning".to_string(),
                severity: "warning".to_string(),
                column: None,
                file: None,
<<<<<<< HEAD
=======
                category: "semantic".to_string(),
                help_text: None,
>>>>>>> a25e8ca5
            }],
            error_count: 1,
            warning_count: 1,
            request_id: Some("test-123".to_string()),
        };
        
        let json = serde_json::to_string(&validation_msg).unwrap();
        assert!(json.contains("ValidationResult"));
        assert!(json.contains("success"));
        assert!(json.contains("errors"));
        assert!(json.contains("warnings"));
        assert!(json.contains("Test error"));
        assert!(json.contains("Test warning"));
        assert!(json.contains("config.kbd"));
        
        // Test deserialization
        let deserialized: ServerMessage = serde_json::from_str(&json).unwrap();
        match deserialized {
            ServerMessage::ValidationResult { success, errors, warnings, error_count, warning_count, request_id } => {
                assert!(!success);
                assert_eq!(errors.len(), 1);
                assert_eq!(warnings.len(), 1);
                assert_eq!(error_count, 1);
                assert_eq!(warning_count, 1);
                assert_eq!(request_id, Some("test-123".to_string()));
                assert_eq!(errors[0].line, 42);
                assert_eq!(errors[0].message, "Test error");
                assert_eq!(errors[0].column, Some(15));
                assert_eq!(errors[0].file, Some("config.kbd".to_string()));
                assert_eq!(warnings[0].line, 10);
                assert_eq!(warnings[0].message, "Test warning");
                assert_eq!(warnings[0].column, None);
                assert_eq!(warnings[0].file, None);
            }
            _ => panic!("Expected ValidationResult message"),
        }
    }

    #[test]
    fn test_set_session_mode_message_serialization() {
        // Test SetSessionMode client message serialization
        let session_msg = ClientMessage::SetSessionMode { quiet: true };
        
        let json = serde_json::to_string(&session_msg).unwrap();
        assert!(json.contains("SetSessionMode"));
        assert!(json.contains("quiet"));
        assert!(json.contains("true"));
        
        // Test deserialization
        let deserialized: ClientMessage = serde_json::from_str(&json).unwrap();
        match deserialized {
            ClientMessage::SetSessionMode { quiet } => {
                assert!(quiet);
            }
            _ => panic!("Expected SetSessionMode message"),
        }
    }

    #[test]
<<<<<<< HEAD
    fn test_backward_compatibility_validation_error() {
        // Test that old ValidationError format still deserializes correctly
        let old_format_json = r#"{
            "line": 5,
            "message": "Syntax error",
            "severity": "error"
        }"#;
        
        let validation_error: ValidationError = serde_json::from_str(old_format_json).unwrap();
        assert_eq!(validation_error.line, 5);
        assert_eq!(validation_error.message, "Syntax error");
        assert_eq!(validation_error.severity, "error");
        assert_eq!(validation_error.column, None);
        assert_eq!(validation_error.file, None);
=======
    fn test_validation_error_serialization() {
        // Test ValidationError serialization with all fields
        let error = ValidationError {
            line: 5,
            message: "Syntax error".to_string(),
            severity: "error".to_string(),
            column: Some(12),
            file: Some("config.kbd".to_string()),
            category: "syntax".to_string(),
            help_text: Some("Check your syntax".to_string()),
        };
        
        let json = serde_json::to_string(&error).unwrap();
        let deserialized: ValidationError = serde_json::from_str(&json).unwrap();
        
        assert_eq!(deserialized.line, 5);
        assert_eq!(deserialized.message, "Syntax error");
        assert_eq!(deserialized.severity, "error");
        assert_eq!(deserialized.column, Some(12));
        assert_eq!(deserialized.file, Some("config.kbd".to_string()));
        assert_eq!(deserialized.category, "syntax");
        assert_eq!(deserialized.help_text, Some("Check your syntax".to_string()));
>>>>>>> a25e8ca5
    }
}<|MERGE_RESOLUTION|>--- conflicted
+++ resolved
@@ -25,19 +25,11 @@
 pub struct ValidationError {
     pub line: usize,
     pub message: String,
-<<<<<<< HEAD
-    pub severity: String,
-    #[serde(default)]
-    pub column: Option<usize>,
-    #[serde(default)]
-    pub file: Option<String>,
-=======
     pub severity: String, // "error" or "warning"
     pub column: Option<usize>,
     pub file: Option<String>,
     pub category: String, // "syntax", "semantic", "include", "platform"
     pub help_text: Option<String>,
->>>>>>> a25e8ca5
 }
 
 #[derive(Serialize, Deserialize, Debug)]
@@ -185,11 +177,8 @@
                 severity: "error".to_string(),
                 column: Some(15),
                 file: Some("config.kbd".to_string()),
-<<<<<<< HEAD
-=======
                 category: "syntax".to_string(),
                 help_text: Some("Check parentheses balance".to_string()),
->>>>>>> a25e8ca5
             }],
             warnings: vec![ValidationError {
                 line: 10,
@@ -197,11 +186,8 @@
                 severity: "warning".to_string(),
                 column: None,
                 file: None,
-<<<<<<< HEAD
-=======
                 category: "semantic".to_string(),
                 help_text: None,
->>>>>>> a25e8ca5
             }],
             error_count: 1,
             warning_count: 1,
@@ -261,22 +247,6 @@
     }
 
     #[test]
-<<<<<<< HEAD
-    fn test_backward_compatibility_validation_error() {
-        // Test that old ValidationError format still deserializes correctly
-        let old_format_json = r#"{
-            "line": 5,
-            "message": "Syntax error",
-            "severity": "error"
-        }"#;
-        
-        let validation_error: ValidationError = serde_json::from_str(old_format_json).unwrap();
-        assert_eq!(validation_error.line, 5);
-        assert_eq!(validation_error.message, "Syntax error");
-        assert_eq!(validation_error.severity, "error");
-        assert_eq!(validation_error.column, None);
-        assert_eq!(validation_error.file, None);
-=======
     fn test_validation_error_serialization() {
         // Test ValidationError serialization with all fields
         let error = ValidationError {
@@ -299,6 +269,5 @@
         assert_eq!(deserialized.file, Some("config.kbd".to_string()));
         assert_eq!(deserialized.category, "syntax");
         assert_eq!(deserialized.help_text, Some("Check your syntax".to_string()));
->>>>>>> a25e8ca5
     }
 }
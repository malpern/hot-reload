use crate::Kanata;
use crate::oskbd::*;

#[cfg(feature = "tcp_server")]
use kanata_tcp_protocol::*;
use parking_lot::Mutex;
use std::net::SocketAddr;
use std::sync::Arc;
use std::sync::mpsc::SyncSender as Sender;

#[cfg(feature = "tcp_server")]
type HashMap<K, V> = rustc_hash::FxHashMap<K, V>;
#[cfg(feature = "tcp_server")]
use kanata_parser::cfg::SimpleSExpr;
#[cfg(feature = "tcp_server")]
use std::io::Write;
#[cfg(feature = "tcp_server")]
use std::net::{TcpListener, TcpStream};

#[cfg(feature = "tcp_server")]
pub type Connections = Arc<Mutex<HashMap<String, TcpStream>>>;

#[cfg(not(feature = "tcp_server"))]
pub type Connections = ();

#[cfg(feature = "tcp_server")]
use kanata_parser::custom_action::FakeKeyAction;
#[cfg(feature = "tcp_server")]
use kanata_parser::cfg::{self, DiagnosticSeverity};

#[cfg(feature = "tcp_server")]
const MAX_VALIDATION_CONFIG_BYTES: usize = 1_000_000; // 1 MiB, adjust as needed

#[cfg(feature = "tcp_server")]
fn validate_config_content(config_content: &str, request_id: Option<String>) -> ServerMessage {
    let (errors, warnings) = cfg::validate_config_str(config_content);
    
    let convert_diagnostic = |d: cfg::Diagnostic| ValidationError {
        line: d.line,
        message: d.message,
        severity: match d.severity {
            DiagnosticSeverity::Error => "error".to_string(),
            DiagnosticSeverity::Warning => "warning".to_string(),
        },
        column: d.column,
        file: d.file,
<<<<<<< HEAD
=======
        category: match d.category {
            cfg::ErrorCategory::Syntax => "syntax".to_string(),
            cfg::ErrorCategory::Semantic => "semantic".to_string(),
            cfg::ErrorCategory::Include => "include".to_string(),
            cfg::ErrorCategory::Platform => "platform".to_string(),
        },
        help_text: d.help_text,
>>>>>>> a25e8ca5
    };
    
    let converted_errors: Vec<ValidationError> = errors.into_iter().map(convert_diagnostic).collect();
    let converted_warnings: Vec<ValidationError> = warnings.into_iter().map(convert_diagnostic).collect();
    
    let error_count = converted_errors.len();
    let warning_count = converted_warnings.len();
    let success = error_count == 0;
    
    ServerMessage::ValidationResult {
        success,
        errors: converted_errors,
        warnings: converted_warnings,
        error_count,
        warning_count,
        request_id,
    }
}

#[cfg(feature = "tcp_server")]
fn send_message(
    stream: &mut TcpStream,
    message: ServerMessage,
    connections: &Connections,
    addr: &str,
) -> bool {
    if let Err(write_err) = stream.write_all(&message.as_bytes()) {
        log::error!("stream write error: {write_err}");
        connections.lock().remove(addr);
        return false;
    }
    true
}

#[cfg(feature = "tcp_server")]
fn send_response(
    stream: &mut TcpStream,
    response: ServerResponse,
    connections: &Connections,
    addr: &str,
) -> bool {
    if let Err(write_err) = stream.write_all(&response.as_bytes()) {
        log::error!("stream write error: {write_err}");
        connections.lock().remove(addr);
        return false;
    }
    true
}

#[cfg(feature = "tcp_server")]
fn to_action(val: FakeKeyActionMessage) -> FakeKeyAction {
    match val {
        FakeKeyActionMessage::Press => FakeKeyAction::Press,
        FakeKeyActionMessage::Release => FakeKeyAction::Release,
        FakeKeyActionMessage::Tap => FakeKeyAction::Tap,
        FakeKeyActionMessage::Toggle => FakeKeyAction::Toggle,
    }
}

#[cfg(feature = "tcp_server")]
pub struct TcpServer {
    pub address: SocketAddr,
    pub connections: Connections,
    pub wakeup_channel: Sender<KeyEvent>,
}

#[cfg(not(feature = "tcp_server"))]
pub struct TcpServer {
    pub connections: Connections,
}

impl TcpServer {
    #[cfg(feature = "tcp_server")]
    pub fn new(address: SocketAddr, wakeup_channel: Sender<KeyEvent>) -> Self {
        Self {
            address,
            connections: Arc::new(Mutex::new(HashMap::default())),
            wakeup_channel,
        }
    }

    #[cfg(not(feature = "tcp_server"))]
    pub fn new(_address: SocketAddr, _wakeup_channel: Sender<KeyEvent>) -> Self {
        Self { connections: () }
    }

    #[cfg(feature = "tcp_server")]
    pub fn start(&mut self, kanata: Arc<Mutex<Kanata>>) {
        use kanata_parser::cfg::FAKE_KEY_ROW;

        use crate::kanata::handle_fakekey_action;

        let listener = TcpListener::bind(self.address).expect("TCP server starts");

        let connections = self.connections.clone();
        let wakeup_channel = self.wakeup_channel.clone();

        std::thread::spawn(move || {
            for stream in listener.incoming() {
                match stream {
                    Ok(stream) => {
                        let addr = stream
                            .peer_addr()
                            .expect("incoming conn has known address")
                            .to_string();

                        log::info!("new client connection: {addr}");

                        connections.lock().insert(
                            addr.clone(),
                            stream.try_clone().expect("stream is clonable"),
                        );

                        let reader = serde_json::Deserializer::from_reader(
                            stream.try_clone().expect("stream is clonable"),
                        )
                        .into_iter::<ClientMessage>();

                        log::info!("listening for incoming messages {addr}");

                        let connections = connections.clone();
                        let kanata = kanata.clone();
                        let wakeup_channel = wakeup_channel.clone();
                        std::thread::spawn(move || {
                            let mut stream = stream.try_clone().expect("stream is clonable");
                            let mut quiet = false;
                            let mut sent_initial_layer_change = false;
                            for v in reader {
                                match v {
                                    Ok(event) => {
                                        log::debug!("tcp server received command: {:?}", event);
                                        
                                        // Handle SetSessionMode first to determine quiet state
                                        if let ClientMessage::SetSessionMode { quiet: q } = &event {
                                            log::info!("tcp server SetSessionMode action: quiet={q}");
                                            quiet = *q;
                                            if !*q && !sent_initial_layer_change {
                                                // Client wants layer changes, send initial one
                                                let k = kanata.lock();
                                                if let Err(e) = stream.write_all(
                                                    &ServerMessage::LayerChange {
                                                        new: k.layer_info[k.layout.b().current_layer()].name.clone(),
                                                    }
                                                    .as_bytes(),
                                                ) {
                                                    log::warn!("failed to write initial LayerChange: {e:?}");
                                                    connections.lock().remove(&addr);
                                                    break;
                                                }
                                                sent_initial_layer_change = true;
                                            }
                                            continue; // SetSessionMode doesn't need further processing
                                        }
                                        
                                        // Send initial LayerChange for non-quiet clients on first non-SetSessionMode message
                                        if !quiet && !sent_initial_layer_change {
                                            let k = kanata.lock();
                                            log::info!("sending initial LayerChange event for non-quiet client");
                                            if let Err(e) = stream.write_all(
                                                &ServerMessage::LayerChange {
                                                    new: k.layer_info[k.layout.b().current_layer()].name.clone(),
                                                }
                                                .as_bytes(),
                                            ) {
                                                log::warn!("failed to write initial LayerChange: {e:?}");
                                                connections.lock().remove(&addr);
                                                break;
                                            }
                                            sent_initial_layer_change = true;
                                        }
                                        
                                        match event {
                                            ClientMessage::ChangeLayer { new } => {
                                                kanata.lock().change_layer(new);
                                            }
                                            ClientMessage::RequestLayerNames {} => {
                                                let msg = ServerMessage::LayerNames {
                                                    names: kanata
                                                        .lock()
                                                        .layer_info
                                                        .iter()
                                                        .map(|info| info.name.clone())
                                                        .collect::<Vec<_>>(),
                                                };
                                                match stream.write_all(&msg.as_bytes()) {
                                                    Ok(_) => {}
                                                    Err(err) => log::error!(
                                                        "server could not send response: {err}"
                                                    ),
                                                }
                                            }
                                            ClientMessage::ActOnFakeKey { name, action } => {
                                                let mut k = kanata.lock();
                                                let index = match k.virtual_keys.get(&name) {
                                                    Some(index) => Some(*index as u16),
                                                    None => {
                                                        if let Err(e) = stream.write_all(
                                                            &ServerMessage::Error {
                                                                msg: format!(
                                                                "unknown virtual/fake key: {name}"
                                                            ),
                                                            }
                                                            .as_bytes(),
                                                        ) {
                                                            log::error!("stream write error: {e}");
                                                            connections.lock().remove(&addr);
                                                            break;
                                                        }
                                                        continue;
                                                    }
                                                };
                                                if let Some(index) = index {
                                                    log::info!(
                                                        "tcp server fake-key action: {name},{action:?}"
                                                    );
                                                    handle_fakekey_action(
                                                        to_action(action),
                                                        k.layout.bm(),
                                                        FAKE_KEY_ROW,
                                                        index,
                                                    );
                                                }
                                                drop(k);
                                            }
                                            ClientMessage::SetMouse { x, y } => {
                                                log::info!(
                                                    "tcp server SetMouse action: x {x} y {y}"
                                                );
                                                match kanata.lock().kbd_out.set_mouse(x, y) {
                                                    Ok(_) => {
                                                        log::info!(
                                                            "sucessfully did set mouse position to: x {x} y {y}"
                                                        );
                                                        // Optionally send a success message to the
                                                        // client
                                                    }
                                                    Err(e) => {
                                                        log::error!(
                                                            "Failed to set mouse position: {}",
                                                            e
                                                        );
                                                        // Implement any error handling logic here,
                                                        // such as sending an error response to
                                                        // the client
                                                    }
                                                }
                                            }
                                            ClientMessage::RequestCurrentLayerInfo {} => {
                                                let mut k = kanata.lock();
                                                let cur_layer = k.layout.bm().current_layer();
                                                let msg = ServerMessage::CurrentLayerInfo {
                                                    name: k.layer_info[cur_layer].name.clone(),
                                                    cfg_text: k.layer_info[cur_layer]
                                                        .cfg_text
                                                        .clone(),
                                                };
                                                drop(k);
                                                match stream.write_all(&msg.as_bytes()) {
                                                    Ok(_) => {}
                                                    Err(err) => log::error!(
                                                        "Error writing response to RequestCurrentLayerInfo: {err}"
                                                    ),
                                                }
                                            }
                                            ClientMessage::RequestCurrentLayerName {} => {
                                                let mut k = kanata.lock();
                                                let cur_layer = k.layout.bm().current_layer();
                                                let msg = ServerMessage::CurrentLayerName {
                                                    name: k.layer_info[cur_layer].name.clone(),
                                                };
                                                drop(k);
                                                match stream.write_all(&msg.as_bytes()) {
                                                    Ok(_) => {}
                                                    Err(err) => log::error!(
                                                        "Error writing response to RequestCurrentLayerName: {err}"
                                                    ),
                                                }
                                            }
                                            ClientMessage::SetSessionMode { .. } => {
                                                // SetSessionMode is handled at the top of the loop
                                                // This arm is just to satisfy the exhaustive match
                                            }
                                            ClientMessage::ValidateConfig { config_content, request_id } => {
                                                log::info!("tcp server ValidateConfig action");
                                                
                                                if config_content.len() > MAX_VALIDATION_CONFIG_BYTES {
                                                    let msg = ServerMessage::ValidationResult {
                                                        success: false,
                                                        errors: vec![ValidationError {
                                                            line: 0,
                                                            message: format!(
                                                                "config_content too large: {} bytes (max {})",
                                                                config_content.len(),
                                                                MAX_VALIDATION_CONFIG_BYTES
                                                            ),
                                                            severity: "error".to_string(),
                                                            column: None,
                                                            file: Some("configuration".to_string()),
<<<<<<< HEAD
=======
                                                            category: "semantic".to_string(),
                                                            help_text: Some("Reduce configuration size or split into multiple files".to_string()),
>>>>>>> a25e8ca5
                                                        }],
                                                        warnings: vec![],
                                                        error_count: 1,
                                                        warning_count: 0,
                                                        request_id,
                                                    };
                                                    if !send_message(&mut stream, msg, &connections, &addr) {
                                                        break;
                                                    }
                                                    continue;
                                                }
                                                
                                                let msg = validate_config_content(&config_content, request_id);
                                                if !send_message(&mut stream, msg, &connections, &addr) {
                                                    break;
                                                }
                                            }
                                            // Handle reload commands with unified response protocol
                                            reload_cmd @ (ClientMessage::Reload {}
                                            | ClientMessage::ReloadNext {}
                                            | ClientMessage::ReloadPrev {}
                                            | ClientMessage::ReloadNum { .. }
                                            | ClientMessage::ReloadFile { .. }) => {
                                                // Log specific action type
                                                match &reload_cmd {
                                                    ClientMessage::Reload {} => {
                                                        log::info!("tcp server Reload action")
                                                    }
                                                    ClientMessage::ReloadNext {} => {
                                                        log::info!("tcp server ReloadNext action")
                                                    }
                                                    ClientMessage::ReloadPrev {} => {
                                                        log::info!("tcp server ReloadPrev action")
                                                    }
                                                    ClientMessage::ReloadNum { index } => {
                                                        log::info!(
                                                            "tcp server ReloadNum action: index {index}"
                                                        )
                                                    }
                                                    ClientMessage::ReloadFile { path } => {
                                                        log::info!(
                                                            "tcp server ReloadFile action: path {path}"
                                                        )
                                                    }
                                                    _ => unreachable!(),
                                                }

                                                let response = match kanata
                                                    .lock()
                                                    .handle_client_command(reload_cmd)
                                                {
                                                    Ok(_) => ServerResponse::Ok,
                                                    Err(e) => ServerResponse::Error {
                                                        msg: format!("{e}"),
                                                    },
                                                };
                                                if !send_response(
                                                    &mut stream,
                                                    response,
                                                    &connections,
                                                    &addr,
                                                ) {
                                                    break;
                                                }
                                            }
                                        }
                                        use kanata_parser::keys::*;
                                        wakeup_channel
                                            .send(KeyEvent {
                                                code: OsCode::KEY_RESERVED,
                                                value: KeyValue::WakeUp,
                                            })
                                            .expect("write key event");
                                    }
                                    Err(e) => {
                                        log::warn!(
                                            "client sent an invalid message, disconnecting them. Err: {e:?}"
                                        );
                                        // Send proper error response for malformed JSON
                                        let response = ServerResponse::Error {
                                            msg: format!("Failed to deserialize command: {e}"),
                                        };
                                        let _ = stream.write_all(&response.as_bytes());
                                        connections.lock().remove(&addr);
                                        break;
                                    }
                                }
                            }
                            
                            // Normal disconnect / EOF: clean up connection entry.
                            log::info!("client {addr} disconnected");
                            connections.lock().remove(&addr);
                        });
                    }
                    Err(_) => log::error!("not able to accept client connection"),
                }
            }
        });
    }

    #[cfg(not(feature = "tcp_server"))]
    pub fn start(&mut self, _kanata: Arc<Mutex<Kanata>>) {}
}

#[cfg(feature = "tcp_server")]
pub fn simple_sexpr_to_json_array(exprs: &[SimpleSExpr]) -> serde_json::Value {
    let mut result = Vec::new();

    for expr in exprs.iter() {
        match expr {
            SimpleSExpr::Atom(s) => result.push(serde_json::Value::String(s.clone())),
            SimpleSExpr::List(list) => result.push(simple_sexpr_to_json_array(list)),
        }
    }

    serde_json::Value::Array(result)
}

#[cfg(all(test, feature = "tcp_server"))]
mod tests {
    use super::*;

    #[test]
    fn test_validate_config_content_valid() {
        let valid_config = r#"
(defsrc
  esc  1    2    3    4
)

(deflayer default
  esc  1    2    3    4
)
"#;
        
        match validate_config_content(valid_config, None) {
            ServerMessage::ValidationResult { success, errors, warnings, error_count, warning_count, request_id } => {
                assert!(success, "Valid config should be successful");
                assert!(errors.is_empty(), "Valid config should have no errors");
                assert!(warnings.is_empty(), "Valid config should have no warnings");
                assert_eq!(error_count, 0, "Error count should be zero");
                assert_eq!(warning_count, 0, "Warning count should be zero");
                assert_eq!(request_id, None, "Request ID should be None when not provided");
            }
            other => panic!("Expected ValidationResult, got {:?}", other),
        }
    }

    #[test]
    fn test_validate_config_content_invalid() {
        let invalid_config = r#"
(defsrc
  esc  1    2    3    4
  
(deflayer default
  esc  1    2    3    4
"#;
        
        match validate_config_content(invalid_config, Some("req-1".to_string())) {
            ServerMessage::ValidationResult { success, errors, error_count, warning_count, request_id, .. } => {
                assert!(!success, "Invalid config should fail validation");
                assert!(!errors.is_empty(), "Invalid config should have errors");
                assert_eq!(error_count, errors.len(), "Error count should match errors length");
                assert_eq!(warning_count, 0, "Warning count should be zero for this test");
                assert_eq!(request_id, Some("req-1".to_string()), "Request ID should be echoed back");
                
                let error = &errors[0];
                assert_eq!(error.severity, "error");
                assert!(!error.message.is_empty());
                assert!(error.line > 0, "Error should have a valid line number");
                assert!(error.file.is_some(), "Error should include file information");
            }
            other => panic!("Expected ValidationResult, got {:?}", other),
        }
    }

    #[test]
    fn test_validate_config_content_empty() {
        let empty_config = "";
        
        match validate_config_content(empty_config, None) {
            ServerMessage::ValidationResult { success, errors, error_count, .. } => {
                assert!(!success, "Empty config should fail validation");
                assert!(!errors.is_empty(), "Empty config should have errors");
                assert_eq!(error_count, errors.len(), "Error count should match errors length");
                
                let error = &errors[0];
                assert_eq!(error.severity, "error");
                assert!(error.line > 0, "Error should have a valid line number");
            }
            other => panic!("Expected ValidationResult, got {:?}", other),
        }
    }

    #[test]
    fn test_validate_config_content_enhanced_error_info() {
        let invalid_config = "(defsrc esc) (deflayer"; // Incomplete config
        
        match validate_config_content(invalid_config, None) {
            ServerMessage::ValidationResult { success, errors, error_count, warning_count, .. } => {
                assert!(!success);
                assert!(!errors.is_empty());
                assert_eq!(error_count, errors.len());
                assert_eq!(warning_count, 0);
                
                let error = &errors[0];
                assert_eq!(error.severity, "error");
                assert!(error.line >= 1);
                assert!(error.file.is_some());
                assert!(!error.message.is_empty());
            }
            other => panic!("Expected ValidationResult, got {:?}", other),
        }
    }

    #[test]
    fn test_validate_config_content_size_limit() {
        // Test the size limit scenario
        let _large_config = "a".repeat(MAX_VALIDATION_CONFIG_BYTES + 1);
        
        // This would normally be tested via the TCP handler, but we can test the validation logic
        // The size check happens in the TCP handler, not in validate_config_content itself
        // So we'll just verify that our function works with reasonable-sized invalid content
        let invalid_config = "(".repeat(1000); // Invalid but under size limit
        
        match validate_config_content(&invalid_config, Some("size-test".to_string())) {
            ServerMessage::ValidationResult { success, errors, request_id, .. } => {
                assert!(!success, "Invalid config should fail");
                assert!(!errors.is_empty(), "Should have parsing errors");
                assert_eq!(request_id, Some("size-test".to_string()));
            }
            other => panic!("Expected ValidationResult, got {:?}", other),
        }
    }
}<|MERGE_RESOLUTION|>--- conflicted
+++ resolved
@@ -44,8 +44,6 @@
         },
         column: d.column,
         file: d.file,
-<<<<<<< HEAD
-=======
         category: match d.category {
             cfg::ErrorCategory::Syntax => "syntax".to_string(),
             cfg::ErrorCategory::Semantic => "semantic".to_string(),
@@ -53,7 +51,6 @@
             cfg::ErrorCategory::Platform => "platform".to_string(),
         },
         help_text: d.help_text,
->>>>>>> a25e8ca5
     };
     
     let converted_errors: Vec<ValidationError> = errors.into_iter().map(convert_diagnostic).collect();
@@ -352,11 +349,8 @@
                                                             severity: "error".to_string(),
                                                             column: None,
                                                             file: Some("configuration".to_string()),
-<<<<<<< HEAD
-=======
                                                             category: "semantic".to_string(),
                                                             help_text: Some("Reduce configuration size or split into multiple files".to_string()),
->>>>>>> a25e8ca5
                                                         }],
                                                         warnings: vec![],
                                                         error_count: 1,

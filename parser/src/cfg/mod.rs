--- conflicted
+++ resolved
@@ -285,8 +285,6 @@
     Warning,
 }
 
-<<<<<<< HEAD
-=======
 /// Error category for better error classification.
 #[derive(Debug, Clone, PartialEq, Eq)]
 pub enum ErrorCategory {
@@ -296,7 +294,6 @@
     Platform,    // Platform-specific validation issues
 }
 
->>>>>>> a25e8ca5
 /// A diagnostic message from configuration validation.
 #[derive(Debug, Clone)]
 pub struct Diagnostic {
@@ -305,11 +302,8 @@
     pub column: Option<usize>,
     pub message: String,
     pub severity: DiagnosticSeverity,
-<<<<<<< HEAD
-=======
     pub category: ErrorCategory,
     pub help_text: Option<String>,
->>>>>>> a25e8ca5
 }
 
 /// Validate a configuration string and return structured diagnostics.
@@ -325,16 +319,6 @@
     let mut errors = Vec::new();
     let warnings = Vec::new(); // TODO: Implement warnings collection in future
     
-<<<<<<< HEAD
-    // Try to parse the configuration using the existing parser
-    match new_from_str(cfg_text, file_content.clone()) {
-        Ok(_) => {
-            // Configuration is valid
-        }
-        Err(err) => {
-            let diagnostic = extract_diagnostic_from_miette_error(&err);
-            errors.push(diagnostic);
-=======
     // First, try basic S-expression parsing to catch syntax errors early
     match sexpr::parse(cfg_text, "configuration") {
         Ok(_exprs) => {
@@ -357,21 +341,12 @@
             errors.push(diagnostic);
             
             // Don't try semantic validation if syntax is broken
->>>>>>> a25e8ca5
         }
     }
     
     (errors, warnings)
 }
 
-<<<<<<< HEAD
-fn extract_diagnostic_from_miette_error(err: &miette::Error) -> Diagnostic {
-    // Convert the error to string and try to extract useful information
-    let error_str = format!("{}", err);
-    
-    // Try to extract line information from the error display
-    let line = extract_line_number_from_error_string(&error_str).unwrap_or(1);
-=======
 fn extract_diagnostic_from_miette_error(err: &miette::Error, category: ErrorCategory) -> Diagnostic {
     // Get the full error message with context
     let full_message = format!("{:?}", err);
@@ -393,30 +368,19 @@
     
     // Clean up the main message
     let clean_message = extract_clean_message(&display_message);
->>>>>>> a25e8ca5
     
     Diagnostic {
         file: Some("configuration".to_string()),
         line,
-<<<<<<< HEAD
-        column: None,
-        message: extract_clean_message(&error_str),
-        severity: DiagnosticSeverity::Error,
-=======
         column,
         message: clean_message,
         severity: DiagnosticSeverity::Error,
         category,
         help_text,
->>>>>>> a25e8ca5
     }
 }
 
 fn extract_line_number_from_error_string(error_str: &str) -> Option<usize> {
-<<<<<<< HEAD
-    // Look for patterns like "at line X" or "line X:"
-    for line in error_str.lines() {
-=======
     // Look for patterns like "at line X" or "line X:" or "X:Y" (line:column)
     for line in error_str.lines() {
         // Try "X:Y" pattern first (miette often uses this format)
@@ -432,7 +396,6 @@
         }
         
         // Fallback patterns
->>>>>>> a25e8ca5
         if let Some(pos) = line.find("at line ") {
             let start = pos + 8;
             if let Some(end) = line[start..].find(char::is_whitespace) {
@@ -453,8 +416,6 @@
     None
 }
 
-<<<<<<< HEAD
-=======
 fn extract_column_number_from_error_string(error_str: &str) -> Option<usize> {
     // Look for patterns like "X:Y" (line:column) after "-->"
     for line in error_str.lines() {
@@ -475,7 +436,6 @@
     None
 }
 
->>>>>>> a25e8ca5
 fn extract_clean_message(error_str: &str) -> String {
     // Remove the help text and keep only the main error message
     if let Some(help_start) = error_str.find("\n\nFor more info, see the configuration guide:") {
@@ -485,8 +445,6 @@
     }
 }
 
-<<<<<<< HEAD
-=======
 fn extract_help_text(error_str: &str) -> Option<String> {
     // Extract help text if present
     if let Some(help_start) = error_str.find("For more info, see the configuration guide:") {
@@ -496,7 +454,6 @@
     }
 }
 
->>>>>>> a25e8ca5
 fn extract_diagnostic_from_parse_error(parse_err: &ParseError) -> Diagnostic {
     if let Some(span) = &parse_err.span {
         Diagnostic {
@@ -505,11 +462,8 @@
             column: Some(span.start.absolute - span.start.line_beginning + 1), // Convert to 1-based column
             message: parse_err.msg.clone(),
             severity: DiagnosticSeverity::Error,
-<<<<<<< HEAD
-=======
             category: ErrorCategory::Syntax, // ParseError is typically syntax
             help_text: None,
->>>>>>> a25e8ca5
         }
     } else {
         Diagnostic {
@@ -518,11 +472,8 @@
             column: None,
             message: parse_err.msg.clone(),
             severity: DiagnosticSeverity::Error,
-<<<<<<< HEAD
-=======
             category: ErrorCategory::Syntax,
             help_text: None,
->>>>>>> a25e8ca5
         }
     }
 }
